"""
Solve a constrained force density problem using gradient-based optimization.
"""

import os
<<<<<<< HEAD

=======
import numpy as np
from random import random, choice
>>>>>>> 8e712afe
from math import fabs
from math import radians
from math import pi, cos, sin, atan

from random import random

import numpy as np

# compas
from compas.colors import Color
from compas.colors import ColorMap
from compas.geometry import Line
from compas.geometry import Point
from compas.geometry import Vector
from compas.geometry import add_vectors
from compas.geometry import length_vector
from compas.geometry import subtract_vectors
from compas.geometry import cross_vectors
from compas.geometry import rotate_points
from compas.geometry import scale_vector
from compas.geometry import Polygon
from compas.geometry import offset_polygon
from compas.geometry import discrete_coons_patch
from compas.datastructures import Mesh
from compas.datastructures import mesh_weld
from compas.utilities import pairwise

from compas_singular.datastructures import CoarseQuadMesh
# from compas_quad.datastructures import CoarseQuadMesh

# visualization
from compas_view2.app import App

# static equilibrium
from dfdm.datastructures import FDNetwork

from dfdm.equilibrium import fdm
from dfdm.equilibrium import constrained_fdm
from dfdm.equilibrium import EquilibriumModel

from dfdm.goals import EdgeVectorAngleGoal
from dfdm.goals import EdgeDirectionGoal
from dfdm.goals import EdgeLengthGoal
from dfdm.goals import NodeLineGoal
from dfdm.goals import NodePlaneGoal
from dfdm.goals import NodeResidualForceGoal
from dfdm.goals import NetworkLoadPathGoal

from dfdm.constraints import EdgeVectorAngleConstraint
from dfdm.constraints import NodeNormalAngleConstraint
from dfdm.constraints import NodeCurvatureConstraint
from dfdm.constraints import NetworkEdgesLengthConstraint
from dfdm.constraints import NetworkEdgesForceConstraint

from dfdm.losses import PredictionError
from dfdm.losses import SquaredError
from dfdm.losses import MeanSquaredError
from dfdm.losses import L2Regularizer
from dfdm.losses import Loss

from dfdm.optimization import SLSQP
from dfdm.optimization import BFGS
from dfdm.optimization import TrustRegionConstrained
from dfdm.optimization import OptimizationRecorder


# ==========================================================================
# Initial parameters
# ==========================================================================

model_name = "pillow"

# geometric parameters
l1, l2 = 10.0, 10.0
divisions = 6

# initial form-finding parameters
q0, dq = -2.0, 0.1  # starting average force density and random deviation
pz = -100.0  # z component of the total applied load

# optimization
optimizer = SLSQP
maxiter = 1000
tol = 1e-3

# parameter bounds
qmin = None
qmax = None

# goal horizontal projection
add_horizontal_projection_goal = True
weight_horizontal_projection = 1.0

# goal load path
add_load_path_goal = False
normalise_by_edge_number = True
weight_load_path = 0.01

# goal edge length
add_edge_length_goal = False
weight_edge_length = 1.0

# constraint normal angle
add_node_normal_angle_constraint = False
angle_vector = [0.0, 0.0, 1.0]  # reference vector to compute angle to in constraint
angle_min = pi/2.0 - atan(0.75)
angle_max = pi/2.0
print(angle_min, angle_max)

# constraint length
add_edge_length_constraint = True
<<<<<<< HEAD
ratio_length_min = 0.5
=======
ratio_length_min = 1.0
>>>>>>> 8e712afe
ratio_length_max = 3.0

# constraint force
add_edge_force_constraint = True
force_min = -100.0
force_max = -1.0

# constraint angle (in radians)
add_normal_angle_constraint = False
angle_min = pi / 2.0 - atan(0.65)
angle_max = pi/ 2.0

# constraint curvature
add_curvature_constraint = True
crv_min = -100.0
crv_max = -0.2

export = True
view = False

# ==========================================================================
# Create base geometry
# ==========================================================================

vertices = [[l1, 0.0, 0.0], [l1, l2, 0.0], [0.0, l2, 0.0], [0.0, 0.0, 0.0]]
faces = [[0, 1, 2, 3]]
coarse = CoarseQuadMesh.from_vertices_and_faces(vertices, faces)
coarse.collect_strips()
coarse.set_strips_density(divisions)
coarse.densification()
mesh = coarse.get_quad_mesh()

(vertices, faces), edges = mesh.to_vertices_and_faces(), mesh.edges()
network = FDNetwork.from_nodes_and_edges(vertices, edges)

# ==========================================================================
# Define structural system
# ==========================================================================

# define supports
for key in network.nodes():
    if mesh.is_vertex_on_boundary(key):
        # x, y, z = mesh.vertex_coordinates(key)
        # if abs(x) < tol or abs(x - l1) < tol or abs(y) < tol:
        network.node_support(key)

# set initial q to all edges
for edge in network.edges():
<<<<<<< HEAD
    q = q0 + dq * (random() - 0.5)
    network.edge_forcedensity(edge, q)
=======
    # network.edge_forcedensity(edge, q0)
    network.edge_forcedensity(edge, q0 + 0.1 * random())
>>>>>>> 8e712afe

networks = {'input': network}

# ==========================================================================
# Initial form finding - no external loads
# ==========================================================================

print('')
networks['unloaded'] = fdm(network)

# ==========================================================================
# Initial form finding - loaded
# ==========================================================================

# apply loads
mesh_area = mesh.area()
for key in network.nodes():
    network.node_load(key, load=[0.0, 0.0, pz * mesh.vertex_area(key) / mesh_area])

print('')
networks['loaded'] = fdm(network)

# ==========================================================================
# Create loss function with soft goals
# ==========================================================================

goals = []

# horizontal projection goal
if add_horizontal_projection_goal:
    print('Horizontal projection goal')
    for node in network.nodes_free():
        xyz = network.node_coordinates(node)
        line = Line(xyz, add_vectors(xyz, [0.0, 0.0, 1.0]))
        goal = NodeLineGoal(node, target=line, weight=weight_horizontal_projection)
        goals.append(goal)

<<<<<<< HEAD
# load path goal
if add_load_path_goal:
    if normalise_by_edge_number:
        weight_loadpath /= mesh.number_of_edges()
    goals.append(NetworkLoadPathGoal(target=0.0, weight=weight_load_path))

# edge length goal
if add_edge_length_goal:
    network2 = networks['loaded']
    goals += [EdgeLengthGoal(edge, network2.edge_length(*edge), weight=weight_edge_length) for edge in network.edges()]

=======
>>>>>>> 8e712afe
loss = Loss(SquaredError(goals=goals))

# ==========================================================================
# Create constraints
# ==========================================================================

constraints = []
constraint_normals = []

<<<<<<< HEAD
if add_normal_angle_constraint:
    print('Normal angle constraint w.r.t vertical between {} and {} degrees'.format(round(angle_min / pi * 180, 1), round(angle_max / pi * 180, 1)))
    for key in network.nodes():
        if not mesh.is_vertex_on_boundary(key):
            polygon = mesh.vertex_neighbors(key, ordered=True)
            constraints.append(NodeNormalAngleConstraint(key, polygon, [0.0, 0.0, 1.0], bound_low=angle_min, bound_up=angle_max))
=======
if add_node_normal_angle_constraint:
    for key in network.nodes():
        if not mesh.is_vertex_on_boundary(key):
            polygon = mesh.vertex_neighbors(key, ordered=True)
            constraint = NodeNormalAngleConstraint(key, polygon, angle_vector, bound_low=angle_min, bound_up=angle_max)
            constraints.append(constraint)
            constraint_normals.append(constraint)
>>>>>>> 8e712afe

if add_edge_length_constraint:
    average_length = np.mean([network.edge_length(*edge) for edge in network.edges()])
    length_min = ratio_length_min * average_length
    length_max = ratio_length_max * average_length
    print('Edge length constraint between {} and {}'.format(round(length_min, 2), round(length_max, 2)))
    constraints.append(NetworkEdgesLengthConstraint(bound_low=length_min, bound_up=length_max))

if add_edge_force_constraint:
    print('Edge force constraint between {} and {}'.format(round(force_min, 2), round(force_max, 2)))
    constraints.append(NetworkEdgesForceConstraint(bound_low=force_min, bound_up=force_max))

if add_curvature_constraint:
    polyedge0 = mesh.collect_polyedge(*mesh.edges_on_boundary()[0])
    n = len(polyedge0)
    i = int(n / 2)
    u0, v0 = polyedge0[i -1 : i + 1]
    if mesh.halfedge[u0][v0] is None:
        u0, v0 = v0, u0
    u, v = mesh.halfedge_after(u0, v0)
    polyedge = mesh.collect_polyedge(u, v)
    subpolyedge = polyedge[1:-1]
    print('Node curvature constraint between {} and {} on {} nodes'.format(round(crv_min, 2), round(crv_max, 2), len(subpolyedge)))
    for key in subpolyedge:
        polygon = mesh.vertex_neighbors(key, ordered=True)
        constraints.append(NodeCurvatureConstraint(key, polygon, bound_low=crv_min, bound_up=crv_max))

# ==========================================================================
# Form finding
# ==========================================================================

<<<<<<< HEAD
print('')
networks['uncstr_opt'] = constrained_fdm(network,
                          optimizer=optimizer(),
                          bounds=(qmin, qmax),
                          loss=loss,
                          constraints=None,
                          maxiter=maxiter)

print('')
networks['cstr_opt'] = constrained_fdm(network,
                          optimizer=optimizer(),
                          bounds=(qmin, qmax),
                          loss=loss,
                          constraints=constraints,
                          maxiter=maxiter)
=======
networks['free'] = fdm(network)

networks['uncstr_opt'] = constrained_fdm(network,
                                         optimizer=optimizer(),
                                         bounds=(qmin, qmax),
                                         loss=loss,
                                         maxiter=maxiter)

networks['cstr_opt'] = constrained_fdm(network,
                                       optimizer=optimizer(),
                                       bounds=(qmin, qmax),
                                       loss=loss,
                                       constraints=constraints,
                                       maxiter=maxiter)
>>>>>>> 8e712afe

# ==========================================================================
# Print and export results
# ==========================================================================

for network_name, network in networks.items():

<<<<<<< HEAD
    print()
    print("Design {}".format(network_name))
=======
    if network_name == "input":
        continue

    print("\n Design {}".format(network_name))
>>>>>>> 8e712afe

    print(f"Load path: {round(network.loadpath(), 3)}")

    q = list(network.edges_forcedensities())
    f = list(network.edges_forces())
    l = list(network.edges_lengths())

    data = {'Force densities': q, 'Forces': f, 'Lengths': l}

    if constraint_normals:
        model = EquilibriumModel(network)
        q = np.array(network.edges_forcedensities())
        eqstate = model(q)
        a = [constraint.constraint(eqstate, model) for constraint in constraint_normals]
        data['Normal angles'] = a

    for name, values in data.items():
        minv = round(min(values), 3)
        maxv = round(max(values), 3)
        meanv = round(np.mean(values), 3)
        print(f"{name}\t\tMin: {minv}\tMax: {maxv}\tMean: {meanv}")

    if export:
        HERE = os.path.dirname(__file__)
        FILE_OUT = os.path.join(HERE, "../data/json/{}_{}.json".format(model_name, network_name))
        network.to_json(FILE_OUT)
        print("Design {} exported to".format(network_name), FILE_OUT)


viewer = App(width=1600, height=900, show_grid=False)

# add all networks except the last one
networks = list(networks.values())
for i, network in enumerate(networks):
    if i == (len(networks) - 1):
        continue
    viewer.add(network, show_points=False, linewidth=1.0, color=Color.grey().darkened(i * 10))

network0 = networks[0]
if len(networks) > 1:
    c_network = networks[-1]  # last network is colored
else:
    c_network = networks[0]

# plot the last network
# edges color map
cmap = ColorMap.from_mpl("viridis")

fds = [fabs(c_network.edge_forcedensity(edge)) for edge in c_network.edges()]
colors = {}
for edge in c_network.edges():
    fd = fabs(c_network.edge_forcedensity(edge))
    try:
        ratio = (fd - min(fds)) / (max(fds) - min(fds))
    except ZeroDivisionError:
        ratio = 1.
    colors[edge] = cmap(ratio)

# optimized network
viewer.add(c_network,
           show_vertices=True,
           pointsize=20.0,
           show_edges=True,
           linecolors=colors,
           linewidth=5.0)

for node in c_network.nodes():

    pt = c_network.node_coordinates(node)

    # draw residual forces
    residual = c_network.node_residual(node)

    if length_vector(residual) < 0.001:
        continue

    # print(node, residual, length_vector(residual))
    residual_line = Line(pt, add_vectors(pt, residual))
    viewer.add(residual_line,
               linewidth=4.0,
               color=Color.pink())  # Color.purple()

# draw applied loads
for node in c_network.nodes():
    pt = c_network.node_coordinates(node)
    load = c_network.node_load(node)
    viewer.add(Line(pt, add_vectors(pt, load)),
               linewidth=4.0,
               color=Color.green().darkened())

# draw supports
for node in c_network.nodes_supports():
    x, y, z = c_network.node_coordinates(node)
    viewer.add(Point(x, y, z), color=Color.green(), size=30)

# show le crème
viewer.show()<|MERGE_RESOLUTION|>--- conflicted
+++ resolved
@@ -3,12 +3,7 @@
 """
 
 import os
-<<<<<<< HEAD
-
-=======
-import numpy as np
-from random import random, choice
->>>>>>> 8e712afe
+
 from math import fabs
 from math import radians
 from math import pi, cos, sin, atan
@@ -120,11 +115,7 @@
 
 # constraint length
 add_edge_length_constraint = True
-<<<<<<< HEAD
 ratio_length_min = 0.5
-=======
-ratio_length_min = 1.0
->>>>>>> 8e712afe
 ratio_length_max = 3.0
 
 # constraint force
@@ -173,13 +164,8 @@
 
 # set initial q to all edges
 for edge in network.edges():
-<<<<<<< HEAD
     q = q0 + dq * (random() - 0.5)
     network.edge_forcedensity(edge, q)
-=======
-    # network.edge_forcedensity(edge, q0)
-    network.edge_forcedensity(edge, q0 + 0.1 * random())
->>>>>>> 8e712afe
 
 networks = {'input': network}
 
@@ -217,7 +203,6 @@
         goal = NodeLineGoal(node, target=line, weight=weight_horizontal_projection)
         goals.append(goal)
 
-<<<<<<< HEAD
 # load path goal
 if add_load_path_goal:
     if normalise_by_edge_number:
@@ -229,8 +214,6 @@
     network2 = networks['loaded']
     goals += [EdgeLengthGoal(edge, network2.edge_length(*edge), weight=weight_edge_length) for edge in network.edges()]
 
-=======
->>>>>>> 8e712afe
 loss = Loss(SquaredError(goals=goals))
 
 # ==========================================================================
@@ -238,24 +221,13 @@
 # ==========================================================================
 
 constraints = []
-constraint_normals = []
-
-<<<<<<< HEAD
+
 if add_normal_angle_constraint:
     print('Normal angle constraint w.r.t vertical between {} and {} degrees'.format(round(angle_min / pi * 180, 1), round(angle_max / pi * 180, 1)))
     for key in network.nodes():
         if not mesh.is_vertex_on_boundary(key):
             polygon = mesh.vertex_neighbors(key, ordered=True)
             constraints.append(NodeNormalAngleConstraint(key, polygon, [0.0, 0.0, 1.0], bound_low=angle_min, bound_up=angle_max))
-=======
-if add_node_normal_angle_constraint:
-    for key in network.nodes():
-        if not mesh.is_vertex_on_boundary(key):
-            polygon = mesh.vertex_neighbors(key, ordered=True)
-            constraint = NodeNormalAngleConstraint(key, polygon, angle_vector, bound_low=angle_min, bound_up=angle_max)
-            constraints.append(constraint)
-            constraint_normals.append(constraint)
->>>>>>> 8e712afe
 
 if add_edge_length_constraint:
     average_length = np.mean([network.edge_length(*edge) for edge in network.edges()])
@@ -287,23 +259,6 @@
 # Form finding
 # ==========================================================================
 
-<<<<<<< HEAD
-print('')
-networks['uncstr_opt'] = constrained_fdm(network,
-                          optimizer=optimizer(),
-                          bounds=(qmin, qmax),
-                          loss=loss,
-                          constraints=None,
-                          maxiter=maxiter)
-
-print('')
-networks['cstr_opt'] = constrained_fdm(network,
-                          optimizer=optimizer(),
-                          bounds=(qmin, qmax),
-                          loss=loss,
-                          constraints=constraints,
-                          maxiter=maxiter)
-=======
 networks['free'] = fdm(network)
 
 networks['uncstr_opt'] = constrained_fdm(network,
@@ -318,7 +273,6 @@
                                        loss=loss,
                                        constraints=constraints,
                                        maxiter=maxiter)
->>>>>>> 8e712afe
 
 # ==========================================================================
 # Print and export results
@@ -326,15 +280,8 @@
 
 for network_name, network in networks.items():
 
-<<<<<<< HEAD
     print()
     print("Design {}".format(network_name))
-=======
-    if network_name == "input":
-        continue
-
-    print("\n Design {}".format(network_name))
->>>>>>> 8e712afe
 
     print(f"Load path: {round(network.loadpath(), 3)}")
 
